--- conflicted
+++ resolved
@@ -5,10 +5,8 @@
 workspace.xml
 *.iml
 *.dat
-<<<<<<< HEAD
 *.cmd
-=======
->>>>>>> d9897b53
+
 
 # Byte-compiled / optimized / DLL files
 __pycache__/
